📚 RAG-Assistant

一个基于 **LangChain + HuggingFace Embeddings + FAISS + Streamlit** 的轻量级 **RAG（检索增强生成）文档问答系统**。 

支持多种文档解析（PDF、Word、PPT、HTML、Markdown、TXT），目标是构建一个支持多种文档上传，结合大模型完成语义问答的 AI 工具。

---

<<<<<<< HEAD
 ✨ 功能特性
=======
✨ 功能特性
>>>>>>> f2abf93c
- ✅ 支持多种文档格式：`.pdf` / `.docx` / `.pptx` / `.html` / `.md` / `.txt`  
- ✅ 文档解析：目前版本优先使用 **轻量解析**（PyMuPDF, docx2txt, python-pptx, BeautifulSoup），下一个版本更新支持 `unstructured`  
- ✅ 向量化检索：基于 `shibing624/text2vec-base-chinese` 模型 + FAISS 向量库  
- ✅ 问答能力：支持 GPT-4、DeepSeek 等大模型（可扩展）  
- ✅ 多轮对话：内置 `ConversationBufferMemory`，支持上下文追问  
- ✅ 引用追踪：答案末尾展示引用文档片段，保证可溯源性  

---

🛠️ 安装步骤

1. 克隆仓库
```bash
git clone https://github.com/weixiaocan/rag-assistant.git
cd rag-assistant

2. 创建虚拟环境（推荐 venv）
python -m venv .venv
.venv\Scripts\activate   # Windows
source .venv/bin/activate  # Linux/Mac

3. 安装依赖
pip install -r requirements.txt

4. 配置环境变量
OPENAI_API_KEY=你的OpenAI密钥
DEEPSEEK_API_KEY=你的DeepSeek密钥（如果需要）

5.运行 Demo
streamlit run app.py
<|MERGE_RESOLUTION|>--- conflicted
+++ resolved
@@ -6,11 +6,7 @@
 
 ---
 
-<<<<<<< HEAD
- ✨ 功能特性
-=======
-✨ 功能特性
->>>>>>> f2abf93c
+## ✨ 功能特性
 - ✅ 支持多种文档格式：`.pdf` / `.docx` / `.pptx` / `.html` / `.md` / `.txt`  
 - ✅ 文档解析：目前版本优先使用 **轻量解析**（PyMuPDF, docx2txt, python-pptx, BeautifulSoup），下一个版本更新支持 `unstructured`  
 - ✅ 向量化检索：基于 `shibing624/text2vec-base-chinese` 模型 + FAISS 向量库  
